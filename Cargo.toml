[package]
name = "msp430fr2x5x-hal"
version = "0.3.3"
authors = ["YuhanLiin <linyuhan0315@hotmail.com>"]
edition = "2018"
description = "Implementation of embedded-hal for microcontrollers MSP430FR2355, MSP430FR2353, MSP430FR2153 and MSP430FR2155"
license = "MIT OR Apache-2.0"
repository = "https://github.com/YuhanLiin/msp430fr2x5x-hal"
keywords = ["no-std", "msp430", "ti", "launchpad", "embedded-hal"]
documentation = "https://docs.rs/msp430fr2x5x-hal"

[dependencies]
msp430 = "0.4.0"
<<<<<<< HEAD
nb = "0.1.2"

[dependencies.void]
version = "1.0.2"
default-features = false

[dependencies.embedded-hal]
version = "0.2.3"
features = ["unproven"]

[dependencies.msp430fr2355]
path = "../msp430fr2355"
version = "0.4.2"
features = ["rt"]
=======
nb = "0.1.3"
void = { version = "1.0.2", default-features = false }
embedded-hal = { version = "0.2.7", features = ["unproven"] }
msp430fr2355 = { version = "0.5.2", features = ["rt", "critical-section"] }
>>>>>>> d5542a12

[dev-dependencies]
panic-msp430 = "0.4.0"
panic-never = "0.1.0"
msp430-rt = "0.4.0"
<<<<<<< HEAD
=======
critical-section = "1.0.0"
msp430 = { version = "0.4.0", features = ["critical-section-single-core"] }
>>>>>>> d5542a12

[profile.release]
lto = "fat"
codegen-units = 1
opt-level = "z"

[profile.dev]
opt-level = "s"
codegen-units = 1
debug = true

[profile.dev.package."*"]
opt-level = "z"<|MERGE_RESOLUTION|>--- conflicted
+++ resolved
@@ -11,8 +11,7 @@
 
 [dependencies]
 msp430 = "0.4.0"
-<<<<<<< HEAD
-nb = "0.1.2"
+nb = "0.1.3"
 
 [dependencies.void]
 version = "1.0.2"
@@ -26,22 +25,16 @@
 path = "../msp430fr2355"
 version = "0.4.2"
 features = ["rt"]
-=======
-nb = "0.1.3"
 void = { version = "1.0.2", default-features = false }
 embedded-hal = { version = "0.2.7", features = ["unproven"] }
 msp430fr2355 = { version = "0.5.2", features = ["rt", "critical-section"] }
->>>>>>> d5542a12
 
 [dev-dependencies]
 panic-msp430 = "0.4.0"
 panic-never = "0.1.0"
 msp430-rt = "0.4.0"
-<<<<<<< HEAD
-=======
 critical-section = "1.0.0"
 msp430 = { version = "0.4.0", features = ["critical-section-single-core"] }
->>>>>>> d5542a12
 
 [profile.release]
 lto = "fat"
