//! Clock system for configuration of MCLK, SMCLK, and ACLK.
//!
//! Once configuration is complete, `Aclk` and `Smclk` clock objects are returned. The clock
//! objects are used to set the clock sources on other peripherals.
//! Configuration of MCLK and SMCLK *must* occur, though SMCLK can be disabled. In that case, only
//! `Aclk` is returned.
//!
//! DCO with FLL is supported on MCLK for select frequencies. Supporting arbitrary frequencies on
//! the DCO requires complex calibration routines not supported by the HAL.

use core::arch::asm;

use crate::fram::{Fram, WaitStates};
use msp430fr2355 as pac;
use pac::cs::csctl1::DCORSEL_A;
use pac::cs::csctl4::{SELA_A, SELMS_A};
pub use pac::cs::csctl5::{DIVM_A as MclkDiv, DIVS_A as SmclkDiv};

use crate::asm;

/// REFOCLK frequency
pub const REFOCLK: u16 = 32768;
/// VLOCLK frequency
pub const VLOCLK: u16 = 10000;

enum MclkSel {
    Refoclk,
    Vloclk,
    Dcoclk(DcoclkFreqSel),
}

impl MclkSel {
    #[inline]
    fn freq(&self) -> u32 {
        match self {
            MclkSel::Vloclk => VLOCLK as u32,
            MclkSel::Refoclk => REFOCLK as u32,
            MclkSel::Dcoclk(sel) => sel.freq(),
        }
    }

    #[inline(always)]
    fn selms(&self) -> SELMS_A {
        match self {
            MclkSel::Vloclk => SELMS_A::VLOCLK,
            MclkSel::Refoclk => SELMS_A::REFOCLK,
            MclkSel::Dcoclk(_) => SELMS_A::DCOCLKDIV,
        }
    }
}

#[derive(Clone, Copy)]
enum AclkSel {
    Vloclk,
    Refoclk,
}

impl AclkSel {
    #[inline(always)]
    fn sela(self) -> SELA_A {
        match self {
            AclkSel::Vloclk => SELA_A::VLOCLK,
            AclkSel::Refoclk => SELA_A::REFOCLK,
        }
    }

    #[inline(always)]
    fn freq(self) -> u16 {
        match self {
            AclkSel::Vloclk => VLOCLK,
            AclkSel::Refoclk => REFOCLK,
        }
    }
}

/// Selectable DCOCLK frequencies when using factory trim settings.
/// Actual frequencies may be slightly higher.
#[derive(Clone, Copy)]
pub enum DcoclkFreqSel {
    /// 1 MHz
    _1MHz,
    /// 2 MHz
    _2MHz,
    /// 4 MHz
    _4MHz,
    /// 8 MHz
    _8MHz,
    /// 12 MHz
    _12MHz,
    /// 16 MHz
    _16MHz,
    /// 20 MHz
    _20MHz,
    /// 24 MHz
    _24MHz,
}

impl DcoclkFreqSel {
    #[inline(always)]
    fn dcorsel(self) -> DCORSEL_A {
        match self {
            DcoclkFreqSel::_1MHz => DCORSEL_A::DCORSEL_0,
            DcoclkFreqSel::_2MHz => DCORSEL_A::DCORSEL_1,
            DcoclkFreqSel::_4MHz => DCORSEL_A::DCORSEL_2,
            DcoclkFreqSel::_8MHz => DCORSEL_A::DCORSEL_3,
            DcoclkFreqSel::_12MHz => DCORSEL_A::DCORSEL_4,
            DcoclkFreqSel::_16MHz => DCORSEL_A::DCORSEL_5,
            DcoclkFreqSel::_20MHz => DCORSEL_A::DCORSEL_6,
            DcoclkFreqSel::_24MHz => DCORSEL_A::DCORSEL_7,
        }
    }

    #[inline(always)]
    fn multiplier(self) -> u16 {
        match self {
            DcoclkFreqSel::_1MHz => 32,
            DcoclkFreqSel::_2MHz => 61,
            DcoclkFreqSel::_4MHz => 122,
            DcoclkFreqSel::_8MHz => 245,
            DcoclkFreqSel::_12MHz => 366,
            DcoclkFreqSel::_16MHz => 490,
            DcoclkFreqSel::_20MHz => 610,
            DcoclkFreqSel::_24MHz => 732,
        }
    }

    /// Numerical frequency
    #[inline]
    pub fn freq(self) -> u32 {
        (self.multiplier() as u32) * (REFOCLK as u32)
    }
}

/// Typestate for `ClockConfig` that represents unconfigured clocks
pub struct NoClockDefined;
/// Typestate for `ClockConfig` that represents a configured MCLK
pub struct MclkDefined(MclkSel);
/// Typestate for `ClockConfig` that represents a configured SMCLK
pub struct SmclkDefined(SmclkDiv);
/// Typestate for `ClockConfig` that represents disabled SMCLK
pub struct SmclkDisabled;

// Using SmclkState as a trait bound outside the HAL will never be useful, since we only configure
// the clock once, so just keep it hidden
#[doc(hidden)]
pub trait SmclkState {
    fn div(&self) -> Option<SmclkDiv>;
}

impl SmclkState for SmclkDefined {
    #[inline(always)]
    fn div(&self) -> Option<SmclkDiv> {
        Some(self.0)
    }
}

impl SmclkState for SmclkDisabled {
    #[inline(always)]
    fn div(&self) -> Option<SmclkDiv> {
        None
    }
}

/// Builder object that configures system clocks
///
/// Can only commit configurations to hardware if both MCLK and SMCLK settings have been
/// configured. ACLK configurations are optional, with its default source being REFOCLK.
pub struct ClockConfig<MCLK, SMCLK> {
    periph: pac::CS,
    mclk: MCLK,
    mclk_div: MclkDiv,
    aclk_sel: AclkSel,
    smclk: SMCLK,
}

macro_rules! make_clkconf {
    ($conf:expr, $mclk:expr, $smclk:expr) => {
        ClockConfig {
            periph: $conf.periph,
            mclk: $mclk,
            mclk_div: $conf.mclk_div,
            aclk_sel: $conf.aclk_sel,
            smclk: $smclk,
        }
    };
}

impl ClockConfig<NoClockDefined, NoClockDefined> {
    /// Converts CS into a fresh, unconfigured clock builder object
    pub fn new(cs: pac::CS) -> Self {
        ClockConfig {
            periph: cs,
            smclk: NoClockDefined,
            mclk: NoClockDefined,
            mclk_div: MclkDiv::_1,
            aclk_sel: AclkSel::Refoclk,
        }
    }
}

impl<MCLK, SMCLK> ClockConfig<MCLK, SMCLK> {
    /// Select REFOCLK for ACLK
    #[inline]
    pub fn aclk_refoclk(mut self) -> Self {
        self.aclk_sel = AclkSel::Refoclk;
        self
    }

    /// Select VLOCLK for ACLK
    #[inline]
    pub fn aclk_vloclk(mut self) -> Self {
        self.aclk_sel = AclkSel::Vloclk;
        self
    }

    /// Select REFOCLK for MCLK and set the MCLK divider. Frequency is `10000 / mclk_div` Hz.
    #[inline]
    pub fn mclk_refoclk(self, mclk_div: MclkDiv) -> ClockConfig<MclkDefined, SMCLK> {
        ClockConfig {
            mclk_div,
            ..make_clkconf!(self, MclkDefined(MclkSel::Refoclk), self.smclk)
        }
    }

    /// Select VLOCLK for MCLK and set the MCLK divider. Frequency is `32768 / mclk_div` Hz.
    #[inline]
    pub fn mclk_vcoclk(self, mclk_div: MclkDiv) -> ClockConfig<MclkDefined, SMCLK> {
        ClockConfig {
            mclk_div,
            ..make_clkconf!(self, MclkDefined(MclkSel::Vloclk), self.smclk)
        }
    }

    /// Select DCOCLK for MCLK with FLL for stabilization. Frequency is `target_freq / mclk_div` Hz.
    /// This setting selects the default factory trim for DCO trimming and performs no extra
    /// calibration, so only a select few frequency targets can be selected.
    #[inline]
    pub fn mclk_dcoclk(
        self,
        target_freq: DcoclkFreqSel,
        mclk_div: MclkDiv,
    ) -> ClockConfig<MclkDefined, SMCLK> {
        ClockConfig {
            mclk_div,
            ..make_clkconf!(self, MclkDefined(MclkSel::Dcoclk(target_freq)), self.smclk)
        }
    }

    /// Enable SMCLK and set SMCLK divider, which divides the MCLK frequency
    #[inline]
    pub fn smclk_on(self, div: SmclkDiv) -> ClockConfig<MCLK, SmclkDefined> {
        make_clkconf!(self, self.mclk, SmclkDefined(div))
    }

    /// Disable SMCLK
    #[inline]
    pub fn smclk_off(self) -> ClockConfig<MCLK, SmclkDisabled> {
        make_clkconf!(self, self.mclk, SmclkDisabled)
    }
}

#[inline(always)]
fn fll_off() {
<<<<<<< HEAD
    const FLAG: u8 = 1 << 6;
    // unsafe { asm!("bis.b $0, SR" :: "i"(FLAG) : "memory" : "volatile") };
    // TODO what does "i"(FLAG) do?
    // "i"(FLAG) is llvm syntax for FLAG being an immediate value in this instruction
    unsafe { asm!("bis.b {num}, SR", num= const FLAG, options(nomem, preserves_flags)) };
=======
    // 64 = 1 << 6, which is the 6th bit of SR
    unsafe { asm!("bis.b 64, SR", options(nomem, nostack)) };
>>>>>>> d5542a12
}

#[inline(always)]
fn fll_on() {
<<<<<<< HEAD
    const FLAG: u8 = 1 << 6;
    // unsafe { asm!("bic.b $0, SR" :: "i"(FLAG) : "memory" : "volatile") };
    unsafe { asm!("bic.b {num}, SR",  num= const FLAG, options(nomem, preserves_flags)) };
=======
    // 64 = 1 << 6, which is the 6th bit of SR
    unsafe { asm!("bic.b 64, SR", options(nomem, nostack)) };
>>>>>>> d5542a12
}

impl<SMCLK: SmclkState> ClockConfig<MclkDefined, SMCLK> {
    #[inline]
    fn configure_dco_fll(&self) {
        // Run FLL configuration procedure from the user's guide if we are using DCO
        if let MclkSel::Dcoclk(target_freq) = self.mclk.0 {
            fll_off();
            self.periph.csctl3.write(|w| w.selref().refoclk());
            self.periph.csctl0.write(|w| unsafe { w.bits(0) });
            self.periph
                .csctl1
                .write(|w| w.dcorsel().variant(target_freq.dcorsel()));
            self.periph.csctl2.write(|w| {
                unsafe { w.flln().bits(target_freq.multiplier() - 1) }
                    .flld()
                    ._1()
            });

            msp430::asm::nop();
            msp430::asm::nop();
            msp430::asm::nop();
            fll_on();

            while !self.periph.csctl7.read().fllunlock().is_fllunlock_0() {}
        }
    }

    #[inline]
    fn configure_cs(&self) {
        // Configure clock selector and divisors
        self.periph.csctl4.write(|w| {
            w.sela()
                .variant(self.aclk_sel.sela())
                .selms()
                .variant(self.mclk.0.selms())
        });

        self.periph.csctl5.write(|w| {
            let w = w.vloautooff().set_bit().divm().variant(self.mclk_div);
            match self.smclk.div() {
                Some(div) => w.divs().variant(div),
                None => w.smclkoff().set_bit(),
            }
        });
    }

    #[inline]
    unsafe fn configure_fram(fram: &mut Fram, mclk_freq: u32) {
        if mclk_freq > 16_000_000 {
            fram.set_wait_states(WaitStates::Wait2);
        } else if mclk_freq > 8_000_000 {
            fram.set_wait_states(WaitStates::Wait1);
        } else {
            fram.set_wait_states(WaitStates::Wait0);
        }
    }
}

impl ClockConfig<MclkDefined, SmclkDefined> {
    /// Apply clock configuration to hardware and return SMCLK and ACLK clock objects
    #[inline]
    pub fn freeze(self, fram: &mut Fram) -> (Smclk, Aclk) {
        let mclk_freq = self.mclk.0.freq() >> (self.mclk_div as u32);
        unsafe { Self::configure_fram(fram, mclk_freq) };
        self.configure_dco_fll();
        self.configure_cs();
        (
            Smclk(mclk_freq >> (self.smclk.0 as u32)),
            Aclk(self.aclk_sel.freq()),
        )
    }
}

impl ClockConfig<MclkDefined, SmclkDisabled> {
    /// Apply clock configuration to hardware and return ACLK clock object, as SMCLK is disabled
    #[inline]
    pub fn freeze(self, fram: &mut Fram) -> Aclk {
        let mclk_freq = self.mclk.0.freq() >> (self.mclk_div as u32);
        self.configure_dco_fll();
        unsafe { Self::configure_fram(fram, mclk_freq) };
        self.configure_cs();
        Aclk(self.aclk_sel.freq())
    }
}

/// SMCLK clock object
pub struct Smclk(u32);
/// ACLK clock object
pub struct Aclk(u16);

/// Trait for configured clock objects
pub trait Clock {
    /// Type of the returned frequency value
    type Freq;

    /// Frequency of the clock
    fn freq(&self) -> Self::Freq;
}

impl Clock for Smclk {
    type Freq = u32;

    /// Returning a 32-bit frequency may seem suspect, since we're on a 16-bit system, but it is
    /// required as SMCLK can go up to 24 MHz. Clock frequencies are usually for initialization
    /// tasks such as computing baud rates, which should be optimized away, avoiding the extra cost
    /// of 32-bit computations.
    #[inline]
    fn freq(&self) -> u32 {
        self.0
    }
}

impl Clock for Aclk {
    type Freq = u16;

    #[inline]
    fn freq(&self) -> u16 {
        self.0
    }
}<|MERGE_RESOLUTION|>--- conflicted
+++ resolved
@@ -261,28 +261,14 @@
 
 #[inline(always)]
 fn fll_off() {
-<<<<<<< HEAD
-    const FLAG: u8 = 1 << 6;
-    // unsafe { asm!("bis.b $0, SR" :: "i"(FLAG) : "memory" : "volatile") };
-    // TODO what does "i"(FLAG) do?
-    // "i"(FLAG) is llvm syntax for FLAG being an immediate value in this instruction
-    unsafe { asm!("bis.b {num}, SR", num= const FLAG, options(nomem, preserves_flags)) };
-=======
     // 64 = 1 << 6, which is the 6th bit of SR
     unsafe { asm!("bis.b 64, SR", options(nomem, nostack)) };
->>>>>>> d5542a12
 }
 
 #[inline(always)]
 fn fll_on() {
-<<<<<<< HEAD
-    const FLAG: u8 = 1 << 6;
-    // unsafe { asm!("bic.b $0, SR" :: "i"(FLAG) : "memory" : "volatile") };
-    unsafe { asm!("bic.b {num}, SR",  num= const FLAG, options(nomem, preserves_flags)) };
-=======
     // 64 = 1 << 6, which is the 6th bit of SR
     unsafe { asm!("bic.b 64, SR", options(nomem, nostack)) };
->>>>>>> d5542a12
 }
 
 impl<SMCLK: SmclkState> ClockConfig<MclkDefined, SMCLK> {
